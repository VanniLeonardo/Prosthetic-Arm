--- conflicted
+++ resolved
@@ -16,15 +16,8 @@
 
         self.cap.set(cv2.CAP_PROP_FRAME_WIDTH, 640)
         self.cap.set(cv2.CAP_PROP_FRAME_HEIGHT, 480)
-<<<<<<< HEAD
         
-        self.detector = ObjectDetector(model_path=os.path.join(CV_PATH, 'models', 'yolo11n.pt'))
-=======
-
-        self.detector = ObjectDetector(
-            model_path=os.path.join(CV_PATH, "models", "yolo11l.pt")
-        )
->>>>>>> 94c19ae7
+        self.detector = ObjectDetector(model_path=os.path.join(CV_PATH, 'models', 'yolo11l.pt'))
         self.validator = GraspValidator()
 
         # Performance monitoring
